name: Build and Release

on:
  push:
    branches:
      - "release/v*.*.*"
    tags-ignore:
      - "v*.*.*-*"
  workflow_dispatch:
    inputs:
      memos-tag:
        description: |
          Upstream tag to build.
          The action will fail if a matching tag already exists on this repository.
        required: false
        type: string

env:
  DOCKER_PLATFORMS: |
    linux/386
    linux/amd64
    linux/amd64/v2
    linux/amd64/v3
    linux/arm/v5
    linux/arm/v6
    linux/arm/v7
    linux/arm64
    linux/ppc64le
    linux/riscv64
    linux/s390x
  QEMU_PLATFORMS: |
    linux/386
    linux/amd64
    linux/arm/v6
    linux/arm/v7
    linux/arm64
    linux/ppc64le
    linux/riscv64
    linux/s390x
  GORELEASER_CURRENT_TAG: "[not set]"
  BUILD_VERSION: "[not set]"
  CACHE_KEY: "[not set]"

jobs:
  front-end:
    name: Build front-end
    runs-on: ubuntu-24.04
    steps:
      - name: Checkout repository
        uses: actions/checkout@8e8c483db84b4bee98b60c0593521ed34d9990e8
        with: { fetch-depth: 0, persist-credentials: false }

      # setup deps
      - name: Setup Just
<<<<<<< HEAD
        uses: taiki-e/install-action@3575e532701a5fc614b0c842e4119af4cc5fd16d
        with: { tool: just@1.44.1 }
=======
        uses: taiki-e/install-action@7646916979096be288829d3d80a5e43636357a04
        with: { tool: just@1.43.0 }
>>>>>>> 9fa3c957

      - name: Setup pnpm
        uses: pnpm/action-setup@41ff72655975bd51cab0327fa583b6e92b6d3061
        with: { version: 10 }

      - name: Setup Node
        uses: actions/setup-node@2028fbc5c25fe9cf00d9f06a71cc4710d4507903
        with:
          node-version: 22
          cache: pnpm
          cache-dependency-path: "memos/web/pnpm-lock.yaml"
      # /setup deps

      # When running the workflow manually, allows to build a specific tag or release.
      # If the build is triggered by other events, will build whatever is already commited to the subtree.
      - if: ${{ github.event_name == 'workflow_dispatch' && github.event.inputs.memos-tag != ''  }}
        name: Pull usememos/memos:tags/${{ inputs.memos-tag }} to subtree
        run: |
          just setup-env
          just git-commit-any
          just git-subtree-pull-tag "${{ inputs.memos-tag }}"

      # Run again after subtree pull, in case version.go changed.
      - name: Setup environment
        run: just setup-env

      - name: Build front-end
        run: just build-frontend

      - name: Upload front-end artifact
        uses: actions/upload-artifact@330a01c490aca151604b8cf639adc76d48f6c5d4
        with:
          name: frontend_${{env.BUILD_VERSION}}
          compression-level: 9
          if-no-files-found: error
          path: memos/server/router/frontend/dist/

  goreleaser:
    name: Build back-end and Release
    runs-on: ubuntu-24.04
    permissions:
      actions: read # required by wait action
      contents: write
      discussions: write
      packages: write
    steps:
      - name: Checkout repository
        uses: actions/checkout@8e8c483db84b4bee98b60c0593521ed34d9990e8
        with: { fetch-depth: 0, persist-credentials: false }

      # setup deps
      - name: Setup Just
<<<<<<< HEAD
        uses: taiki-e/install-action@3575e532701a5fc614b0c842e4119af4cc5fd16d
        with: { tool: just@1.44.1 }
=======
        uses: taiki-e/install-action@7646916979096be288829d3d80a5e43636357a04
        with: { tool: just@1.43.0 }
>>>>>>> 9fa3c957

      - name: Setup buf
        uses: bufbuild/buf-setup-action@a47c93e0b1648d5651a065437926377d060baa99
        with:
          github_token: ${{ secrets.GITHUB_TOKEN }}
          version: "1.61.0"

      - name: Setup UPX
        uses: crazy-max/ghaction-upx@db8cc9515a4a7ea1b312cb82fbeae6d716daf777
        with: { install-only: true }

      - name: Setup Go
        uses: actions/setup-go@44694675825211faa026b3c33043df3e48a5fa00
        with:
          go-version: "1.25"
          check-latest: true
          cache-dependency-path: memos/go.sum
      # /setup deps

      # When running the workflow manually, allows to build a specific tag or release.
      # If the build is triggered by other events, will build whatever is already commited to the subtree.
      - if: ${{ github.event_name == 'workflow_dispatch' && github.event.inputs.memos-tag != ''  }}
        name: Pull usememos/memos:tags/${{ inputs.memos-tag }} to subtree
        run: |
          just setup-env
          just git-commit-any
          just git-subtree-pull-tag "${{ inputs.memos-tag }}"
          just git-retag "${{ inputs.memos-tag }}" --push

      # Run again after subtree pull, in case version.go changed.
      - name: Setup environment
        run: just setup-env

      ### Front-end ###
      - name: Wait for the front-end build to finish
        uses: yogeshlonkar/wait-for-jobs@b978d0518fc312f407cca3221f0f95387af40233
        with:
          jobs: "Build front-end"
          interval: "2000"
          ttl: "10"

      - name: Download front-end artifact
        uses: actions/download-artifact@018cc2cf5baa6db3ef3c5f8a56943fffe632ef53
        with:
          name: frontend_${{env.BUILD_VERSION}}
          path: memos/server/router/frontend/dist/
      - run: ls -R memos/server/router/frontend/dist/
      ### /Front-end ###

      - name: go.mod tidy
        run: just build-backend-tidy
      - name: Generate protobuf-related code
        run: just build-buf

      - name: Build and release with Goreleaser
        uses: goreleaser/goreleaser-action@e435ccd777264be153ace6237001ef4d979d3a7a
        with:
          distribution: goreleaser
          version: "~> v2.12"
          args: release --clean --timeout 60m --skip=validate
        env:
          GITHUB_TOKEN: ${{ secrets.GITHUB_TOKEN }}

      ### Docker ###
      - name: Rename goreleaser builds to the format expected by current Dockerfile
        run: just rename-to-docker

      - name: Setup QEMU
        uses: docker/setup-qemu-action@c7c53464625b32c7a7e944ae62b3e17d2b600130
        with:
          platforms: ${{ env.QEMU_PLATFORMS }}

      - name: Setup Docker Buildx
        uses: docker/setup-buildx-action@e468171a9de216ec08956ac3ada2f0791b6bd435
        with:
          version: latest
          install: true
          platforms: ${{ env.DOCKER_PLATFORMS }}

      - name: Log-in to Docker Hub
        uses: docker/login-action@5e57cd118135c172c3672efd75eb46360885c0ef
        with:
          username: lincolnthalles
          password: ${{ secrets.DOCKER_TOKEN }}

      - name: Log-in to GitHub's Container registry
        uses: docker/login-action@5e57cd118135c172c3672efd75eb46360885c0ef
        with:
          registry: ghcr.io
          username: ${{ github.actor }}
          password: ${{ secrets.GHCR_TOKEN }}

      - name: Docker meta
        id: meta
        uses: docker/metadata-action@c299e40c65443455700f0fdfc63efafe5b349051
        with:
          images: |
            lincolnthalles/memos
            ghcr.io/memospot/memos-builds
          tags: |
            type=raw,value=latest
            type=semver,pattern={{version}},value=${{ env.BUILD_VERSION }}
            type=semver,pattern={{major}}.{{minor}},value=${{ env.BUILD_VERSION }}

      - name: Build and Push Docker images
        id: docker_build
        uses: docker/build-push-action@263435318d21b8e681c14492fe198d362a7d2c83
        with:
          context: ./
          file: ./docker/Dockerfile
          platforms: ${{ env.DOCKER_PLATFORMS }}
          push: true
          tags: ${{ steps.meta.outputs.tags }}
          labels: ${{ steps.meta.outputs.labels }}
          annotations: ${{ steps.meta.outputs.annotations }}
          cache-from: type=gha
          cache-to: type=gha,mode=max
          build-args: |
            BUILDKIT_INLINE_CACHE=1
      ### /Docker ###<|MERGE_RESOLUTION|>--- conflicted
+++ resolved
@@ -52,13 +52,8 @@
 
       # setup deps
       - name: Setup Just
-<<<<<<< HEAD
-        uses: taiki-e/install-action@3575e532701a5fc614b0c842e4119af4cc5fd16d
+        uses: taiki-e/install-action@7646916979096be288829d3d80a5e43636357a04
         with: { tool: just@1.44.1 }
-=======
-        uses: taiki-e/install-action@7646916979096be288829d3d80a5e43636357a04
-        with: { tool: just@1.43.0 }
->>>>>>> 9fa3c957
 
       - name: Setup pnpm
         uses: pnpm/action-setup@41ff72655975bd51cab0327fa583b6e92b6d3061
@@ -111,13 +106,8 @@
 
       # setup deps
       - name: Setup Just
-<<<<<<< HEAD
-        uses: taiki-e/install-action@3575e532701a5fc614b0c842e4119af4cc5fd16d
+        uses: taiki-e/install-action@7646916979096be288829d3d80a5e43636357a04
         with: { tool: just@1.44.1 }
-=======
-        uses: taiki-e/install-action@7646916979096be288829d3d80a5e43636357a04
-        with: { tool: just@1.43.0 }
->>>>>>> 9fa3c957
 
       - name: Setup buf
         uses: bufbuild/buf-setup-action@a47c93e0b1648d5651a065437926377d060baa99
